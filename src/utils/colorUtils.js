// Color utility functions

import { STATUS_COLORS } from '../constants/index.js';

/**
 * Convert hex color to rgba format
 * @param {string} hex - Hex color string (with or without #)
 * @param {number} alpha - Alpha value (0-1)
 * @returns {string} RGBA color string
 */
export const hexToRgba = (hex, alpha = 1) => {
  if (!hex) return `rgba(0,0,0,${alpha})`;
  
  const h = hex.replace('#', '');
  const bigint = parseInt(h.length === 3 ? h.split('').map(c => c + c).join('') : h, 16);
  const r = (bigint >> 16) & 255;
  const g = (bigint >> 8) & 255;
  const b = bigint & 255;
  
  return `rgba(${r}, ${g}, ${b}, ${alpha})`;
};

/**
<<<<<<< HEAD
 * Convert hex color to RGB object
 * @param {string} hex - Hex color string (with or without #)
 * @returns {object} RGB object with r, g, b properties (0-255)
 */
export const hexToRgb = (hex) => {
  if (!hex) return { r: 0, g: 0, b: 0 };
  
  const h = hex.replace('#', '');
  const bigint = parseInt(h.length === 3 ? h.split('').map(c => c + c).join('') : h, 16);
  const r = (bigint >> 16) & 255;
  const g = (bigint >> 8) & 255;
  const b = bigint & 255;
  
  return { r, g, b };
};

/**
 * Convert RGB object to hex color
 * @param {object} rgb - RGB object with r, g, b properties (0-255)
 * @returns {string} Hex color string with #
 */
export const rgbToHex = (rgb) => {
  const toHex = (n) => {
    const hex = Math.round(Math.max(0, Math.min(255, n))).toString(16);
    return hex.length === 1 ? '0' + hex : hex;
  };
  return `#${toHex(rgb.r)}${toHex(rgb.g)}${toHex(rgb.b)}`;
};

/**
 * Calculate relative luminance of a color (WCAG formula)
 * @param {object} rgb - RGB object with r, g, b properties (0-255)
 * @returns {number} Relative luminance (0-1)
 */
export const getLuminance = (rgb) => {
  const sRGB = [rgb.r / 255, rgb.g / 255, rgb.b / 255];
  const linear = sRGB.map(val => {
    if (val <= 0.03928) {
      return val / 12.92;
    }
    return Math.pow((val + 0.055) / 1.055, 2.4);
  });
  return 0.2126 * linear[0] + 0.7152 * linear[1] + 0.0722 * linear[2];
};

/**
 * Calculate contrast ratio between two colors (WCAG formula)
 * @param {string} color1 - First color (hex)
 * @param {string} color2 - Second color (hex)
 * @returns {number} Contrast ratio (1-21)
 */
export const getContrastRatio = (color1, color2) => {
  const lum1 = getLuminance(hexToRgb(color1));
  const lum2 = getLuminance(hexToRgb(color2));
  const lighter = Math.max(lum1, lum2);
  const darker = Math.min(lum1, lum2);
  return (lighter + 0.05) / (darker + 0.05);
};

/**
 * Adjust color lightness to meet WCAG contrast ratio
 * @param {string} textColor - Text color (hex)
 * @param {string} backgroundColor - Background color (hex)
 * @param {number} targetRatio - Target contrast ratio (default 4.5 for AA)
 * @returns {string} Adjusted color (hex)
 */
export const adjustColorForContrast = (textColor, backgroundColor, targetRatio = 4.5) => {
  const currentRatio = getContrastRatio(textColor, backgroundColor);
  
  // If already meets target, return as-is
  if (currentRatio >= targetRatio) {
    return textColor;
  }
  
  const bgLuminance = getLuminance(hexToRgb(backgroundColor));
  
  // Try both directions and pick the one that works best
  const lightenResult = adjustInDirection(textColor, backgroundColor, targetRatio, true);
  const darkenResult = adjustInDirection(textColor, backgroundColor, targetRatio, false);
  
  const lightenRatio = getContrastRatio(lightenResult, backgroundColor);
  const darkenRatio = getContrastRatio(darkenResult, backgroundColor);
  
  // Return whichever achieves better contrast
  if (lightenRatio >= targetRatio && darkenRatio >= targetRatio) {
    // Both work, choose based on background luminance
    return bgLuminance < 0.5 ? lightenResult : darkenResult;
  } else if (lightenRatio >= targetRatio) {
    return lightenResult;
  } else if (darkenRatio >= targetRatio) {
    return darkenResult;
  }
  
  // If neither works perfectly, return the better one
  return lightenRatio > darkenRatio ? lightenResult : darkenResult;
};

/**
 * Helper function to adjust color in a specific direction
 * @param {string} textColor - Text color (hex)
 * @param {string} backgroundColor - Background color (hex)
 * @param {number} targetRatio - Target contrast ratio
 * @param {boolean} shouldLighten - True to lighten, false to darken
 * @returns {string} Adjusted color (hex)
 */
const adjustInDirection = (textColor, backgroundColor, targetRatio, shouldLighten) => {
  const textRgb = hexToRgb(textColor);
  let low = 0;
  let high = 255;
  let bestRgb = textRgb;
  let bestRatio = getContrastRatio(textColor, backgroundColor);
  
  // Binary search for optimal adjustment
  for (let i = 0; i < 8; i++) {
    const mid = Math.floor((low + high) / 2);
    const factor = shouldLighten ? mid / 255 : -mid / 255;
    
    const rgb = {
      r: Math.max(0, Math.min(255, textRgb.r + (255 - textRgb.r) * factor)),
      g: Math.max(0, Math.min(255, textRgb.g + (255 - textRgb.g) * factor)),
      b: Math.max(0, Math.min(255, textRgb.b + (255 - textRgb.b) * factor))
    };
    
    if (!shouldLighten) {
      rgb.r = Math.max(0, textRgb.r + textRgb.r * factor);
      rgb.g = Math.max(0, textRgb.g + textRgb.g * factor);
      rgb.b = Math.max(0, textRgb.b + textRgb.b * factor);
    }
    
    const ratio = getContrastRatio(rgbToHex(rgb), backgroundColor);
    
    if (ratio > bestRatio) {
      bestRatio = ratio;
      bestRgb = rgb;
    }
    
    if (ratio >= targetRatio) {
      high = mid;
    } else {
      low = mid + 1;
    }
  }
  
  return rgbToHex(bestRgb);
=======
 * Get hex color for status
 * @param {string} status - Status key (e.g., 'to-read', 'reading', 'read', etc.)
 * @returns {string} Hex color string
 */
export const getStatusColor = (status) => {
  const colorType = STATUS_COLORS[status];
  switch (colorType) {
    case 'blue':
      return '#3b82f6'; // blue-500
    case 'yellow':
      return '#eab308'; // yellow-500
    case 'green':
      return '#22c55e'; // green-500
    default:
      return '#3b82f6'; // blue-500
  }
>>>>>>> cbd53d36
};

/**
 * Apply theme colors to CSS variables
 * @param {string} primaryColor - Primary theme color
 * @param {string} highlightColor - Highlight theme color
 */
export const applyThemeColors = (primaryColor, highlightColor) => {
  try {
    document.documentElement.style.setProperty('--mt-primary', primaryColor);
    document.documentElement.style.setProperty('--mt-highlight', highlightColor);
    
    // Extract RGB values from highlight color for rgba() usage
    const highlightRgb = hexToRgba(highlightColor, 1).match(/\d+/g);
    if (highlightRgb && highlightRgb.length >= 3) {
      document.documentElement.style.setProperty('--mt-highlight-rgb', `${highlightRgb[0]}, ${highlightRgb[1]}, ${highlightRgb[2]}`);
    }

    // Adjust text colors for WCAG contrast ratio compliance
    // Different text elements have different base colors that need separate adjustment
    const textColors = {
      // Title text (white by default)
      title: '#ffffff',
      // Author/director text (slate-400 by default)
      author: '#94a3b8',
      // Year/metadata text (slate-500 by default)
      metadata: '#64748b'
    };

    // Adjust each text color separately for the primary background
    const adjustedTitle = adjustColorForContrast(textColors.title, primaryColor, 4.5);
    const adjustedAuthor = adjustColorForContrast(textColors.author, primaryColor, 4.5);
    const adjustedMetadata = adjustColorForContrast(textColors.metadata, primaryColor, 3.0);

    // Set CSS variables for adjusted text colors
    document.documentElement.style.setProperty('--mt-text-title', adjustedTitle);
    document.documentElement.style.setProperty('--mt-text-author', adjustedAuthor);
    document.documentElement.style.setProperty('--mt-text-metadata', adjustedMetadata);
  } catch {
    // ignore (server-side or non-browser)
  }
};<|MERGE_RESOLUTION|>--- conflicted
+++ resolved
@@ -21,7 +21,6 @@
 };
 
 /**
-<<<<<<< HEAD
  * Convert hex color to RGB object
  * @param {string} hex - Hex color string (with or without #)
  * @returns {object} RGB object with r, g, b properties (0-255)
@@ -166,7 +165,9 @@
   }
   
   return rgbToHex(bestRgb);
-=======
+};
+
+/**
  * Get hex color for status
  * @param {string} status - Status key (e.g., 'to-read', 'reading', 'read', etc.)
  * @returns {string} Hex color string
@@ -183,7 +184,6 @@
     default:
       return '#3b82f6'; // blue-500
   }
->>>>>>> cbd53d36
 };
 
 /**
