--- conflicted
+++ resolved
@@ -1,12 +1,9 @@
 import React from 'react';
 import { Book, Film, Tag, Calendar, User, Hash, Bookmark, BookOpen, CheckCircle, PlayCircle, Layers, Image } from 'lucide-react';
 import { STATUS_LABELS, STATUS_ICONS, STATUS_COLORS } from '../../constants/index.js';
-<<<<<<< HEAD
 import StarRating from '../StarRating.jsx';
 import { useHalfStars } from '../../hooks/useHalfStars.js';
-=======
 import { renderMarkdown } from '../../utils/markdownUtils.js';
->>>>>>> 1b3e2de0
 
 /**
  * Get the icon component for a given status
