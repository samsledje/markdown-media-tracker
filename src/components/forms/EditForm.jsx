import React, { useState } from 'react';
import { X } from 'lucide-react';
import { STATUS_TYPES, STATUS_LABELS } from '../../constants/index.js';
<<<<<<< HEAD
import TagInput from './TagInput.jsx';
=======
import StarRating from '../StarRating.jsx';
import { useHalfStars } from '../../hooks/useHalfStars.js';
import { getStatusColor } from '../../utils/colorUtils.js';
>>>>>>> cbd53d36

/**
 * Form component for editing item details
 */
const EditForm = ({ item, onChange, fromSearch = false, allTags = [] }) => {
  const [tagInput, setTagInput] = useState('');
  const [actorInput, setActorInput] = useState('');
  const [halfStarsEnabled] = useHalfStars();

  const handleTypeChange = (newType) => {
    if (fromSearch) return;
    
    // Update type and set appropriate default status
    const newStatus = newType === 'book' ? STATUS_TYPES.BOOK.TO_READ : STATUS_TYPES.MOVIE.TO_WATCH;
    onChange({ ...item, type: newType, status: newStatus });
  };

  const addTag = () => {
    if (tagInput.trim() && !item.tags.includes(tagInput.trim())) {
      onChange({ ...item, tags: [...item.tags, tagInput.trim()] });
      setTagInput('');
    }
  };

  const removeTag = (tag) => {
    onChange({ ...item, tags: item.tags.filter(t => t !== tag) });
  };

  const addActor = () => {
    if (actorInput.trim() && !item.actors.includes(actorInput.trim())) {
      onChange({ ...item, actors: [...item.actors, actorInput.trim()] });
      setActorInput('');
    }
  };

  const removeActor = (actor) => {
    onChange({ ...item, actors: item.actors.filter(a => a !== actor) });
  };

  return (
    <div className="space-y-4 sm:space-y-6">
      <div>
        <label className="block text-sm font-medium mb-2">Type</label>
        <div className="flex gap-2">
          {['book', 'movie'].map(type => (
            <button
              key={type}
              onClick={() => handleTypeChange(type)}
              disabled={fromSearch}
              className={`flex-1 sm:flex-none px-4 py-3 sm:py-2 rounded-lg transition capitalize min-h-[44px] ${
                item.type === type
                  ? ''
                  : fromSearch
                  ? 'bg-slate-700/50 text-slate-400 cursor-not-allowed'
                  : 'bg-slate-700 text-slate-300 hover:bg-slate-600'
              }`}
              style={item.type === type ? { backgroundColor: 'var(--mt-highlight)', color: 'white' } : {}}
            >
              {type}
            </button>
          ))}
        </div>
        {fromSearch && (
          <p className="text-xs text-slate-500 mt-1">Type is set from search results and cannot be changed</p>
        )}
      </div>

      <div>
        <label className="block text-sm font-medium mb-2">Status</label>
        <div className="grid grid-cols-1 sm:grid-cols-3 gap-2">
          {(item.type === 'book' ? Object.values(STATUS_TYPES.BOOK) : Object.values(STATUS_TYPES.MOVIE)).map(status => {
            const isSelected = item.status === status;
            return (
              <button
                key={status}
                onClick={() => onChange({ ...item, status })}
                className={`px-4 py-3 sm:py-2 rounded-lg transition min-h-[44px] border-2 ${
                  isSelected
                    ? 'text-white font-medium border-transparent'
                    : 'bg-slate-700 text-slate-300 hover:bg-slate-600 border-transparent hover:border-slate-500'
                }`}
                style={isSelected ? { 
                  backgroundColor: getStatusColor(status),
                  borderColor: getStatusColor(status)
                } : {}}
              >
                {STATUS_LABELS[status]}
              </button>
            );
          })}
        </div>
      </div>

      <div>
        <label className="block text-sm font-medium mb-2">Title *</label>
        <input
          type="text"
          value={item.title}
          onChange={(e) => onChange({ ...item, title: e.target.value })}
          className="w-full px-3 py-3 sm:py-2 bg-slate-700 border border-slate-600 rounded-lg focus:outline-none focus:border-blue-500 text-base"
          placeholder="Enter title"
        />
      </div>

      {item.type === 'book' && (
        <>
          <div>
            <label className="block text-sm font-medium mb-2">Author</label>
            <input
              type="text"
              value={item.author || ''}
              onChange={(e) => onChange({ ...item, author: e.target.value })}
              className="w-full px-3 py-3 sm:py-2 bg-slate-700 border border-slate-600 rounded-lg focus:outline-none focus:border-blue-500 text-base"
              placeholder="Enter author name"
            />
          </div>
          <div>
            <label className="block text-sm font-medium mb-2">ISBN</label>
            <input
              type="text"
              value={item.isbn || ''}
              onChange={(e) => onChange({ ...item, isbn: e.target.value })}
              className="w-full px-3 py-3 sm:py-2 bg-slate-700 border border-slate-600 rounded-lg focus:outline-none focus:border-blue-500 text-base"
              placeholder="Enter ISBN"
            />
          </div>
          <div>
            <label className="block text-sm font-medium mb-2">Date read</label>
            <div className="flex gap-2">
              <input
                type="date"
                value={item.dateRead || ''}
                onChange={(e) => onChange({ ...item, dateRead: e.target.value })}
                className="flex-1 px-3 py-3 sm:py-2 bg-slate-700 border border-slate-600 rounded-lg focus:outline-none focus:border-blue-500 text-base"
              />
              <button
                onClick={() => onChange({ ...item, dateRead: '' })}
                className="px-3 py-3 sm:py-2 rounded-lg transition text-sm min-h-[44px]"
                style={{ backgroundColor: 'rgba(255,255,255,0.06)', color: 'white' }}
                title="Clear date"
              >
                Clear
              </button>
            </div>
          </div>
        </>
      )}

      {item.type === 'movie' && (
        <>
          <div>
            <label className="block text-sm font-medium mb-2">Director</label>
            <input
              type="text"
              value={item.director || ''}
              onChange={(e) => onChange({ ...item, director: e.target.value })}
              className="w-full px-3 py-2 bg-slate-700 border border-slate-600 rounded-lg focus:outline-none focus:border-blue-500"
              placeholder="Enter director name"
            />
          </div>
          <div>
            <label className="block text-sm font-medium mb-2">Actors</label>
            <div className="flex gap-2 mb-2">
              <input
                type="text"
                value={actorInput}
                onChange={(e) => setActorInput(e.target.value)}
                onKeyPress={(e) => e.key === 'Enter' && (addActor(), e.preventDefault())}
                className="flex-1 px-3 py-2 bg-slate-700 border border-slate-600 rounded-lg focus:outline-none focus:border-blue-500"
                placeholder="Add actor"
              />
              <button
                onClick={addActor}
                className="px-4 py-2 rounded-lg transition"
                style={{ backgroundColor: 'var(--mt-highlight)', color: 'white' }}
              >
                Add
              </button>
            </div>
            <div className="flex flex-wrap gap-2">
              {item.actors.map((actor, i) => (
                <span
                  key={i}
                  className="px-3 py-1 bg-slate-600 rounded-full text-sm flex items-center gap-2"
                >
                  {actor}
                  <button onClick={() => removeActor(actor)}>
                    <X className="w-3 h-3" />
                  </button>
                </span>
              ))}
            </div>
          </div>
          <div>
            <label className="block text-sm font-medium mb-2">Date watched</label>
            <div className="flex gap-2">
              <input
                type="date"
                value={item.dateWatched || ''}
                onChange={(e) => onChange({ ...item, dateWatched: e.target.value })}
                className="flex-1 px-3 py-2 bg-slate-700 border border-slate-600 rounded-lg focus:outline-none focus:border-blue-500"
              />
              <button
                onClick={() => onChange({ ...item, dateWatched: '' })}
                className="px-3 py-2 rounded-lg transition text-sm"
                style={{ backgroundColor: 'rgba(255,255,255,0.06)', color: 'white' }}
                title="Clear date"
              >
                Clear
              </button>
            </div>
          </div>
        </>
      )}

      <div>
        <label className="block text-sm font-medium mb-2">Year</label>
        <input
          type="number"
          value={item.year || ''}
          onChange={(e) => onChange({ ...item, year: e.target.value })}
          className="w-full px-3 py-2 bg-slate-700 border border-slate-600 rounded-lg focus:outline-none focus:border-blue-500"
          placeholder="Enter year"
        />
      </div>

      <div>
        <label className="block text-sm font-medium mb-2">Rating</label>
        <StarRating
          rating={item.rating || 0}
          onChange={(newRating) => onChange({ ...item, rating: newRating })}
          interactive={true}
          halfStarsEnabled={halfStarsEnabled}
          size="w-8 h-8"
        />
      </div>

      <div>
        <label className="block text-sm font-medium mb-2">Tags</label>
        <div className="flex gap-2 mb-2">
          <TagInput
            value={tagInput}
            onChange={(e) => setTagInput(e.target.value)}
            onAdd={addTag}
            existingTags={item.tags}
            allTags={allTags}
            placeholder="Add tag"
          />
          <button
            onClick={addTag}
            className="px-4 py-2 rounded-lg transition"
            style={{ backgroundColor: 'var(--mt-highlight)', color: 'white' }}
          >
            Add
          </button>
        </div>
        <div className="flex flex-wrap gap-2">
          {item.tags.map((tag, i) => (
            <span
              key={i}
              className="px-3 py-1 bg-slate-600 rounded-full text-sm flex items-center gap-2"
            >
              {tag}
              <button onClick={() => removeTag(tag)}>
                <X className="w-3 h-3" />
              </button>
            </span>
          ))}
        </div>
      </div>

      <div>
        <label className="block text-sm font-medium mb-2">Cover URL</label>
        <input
          type="text"
          value={item.coverUrl || ''}
          onChange={(e) => onChange({ ...item, coverUrl: e.target.value })}
          className="w-full px-3 py-2 bg-slate-700 border border-slate-600 rounded-lg focus:outline-none focus:border-blue-500"
          placeholder="Enter cover image URL"
        />
      </div>

      <div>
        <label className="block text-sm font-medium mb-2">Review / Notes</label>
        <textarea
          value={item.review || ''}
          onChange={(e) => onChange({ ...item, review: e.target.value })}
          rows={6}
          className="w-full px-3 py-2 bg-slate-700 border border-slate-600 rounded-lg focus:outline-none focus:border-blue-500"
          placeholder="Write your review or notes here..."
        />
      </div>
    </div>
  );
};

export default EditForm;<|MERGE_RESOLUTION|>--- conflicted
+++ resolved
@@ -1,13 +1,10 @@
 import React, { useState } from 'react';
 import { X } from 'lucide-react';
 import { STATUS_TYPES, STATUS_LABELS } from '../../constants/index.js';
-<<<<<<< HEAD
 import TagInput from './TagInput.jsx';
-=======
 import StarRating from '../StarRating.jsx';
 import { useHalfStars } from '../../hooks/useHalfStars.js';
 import { getStatusColor } from '../../utils/colorUtils.js';
->>>>>>> cbd53d36
 
 /**
  * Form component for editing item details
@@ -25,9 +22,10 @@
     onChange({ ...item, type: newType, status: newStatus });
   };
 
-  const addTag = () => {
-    if (tagInput.trim() && !item.tags.includes(tagInput.trim())) {
-      onChange({ ...item, tags: [...item.tags, tagInput.trim()] });
+  const addTag = (tagToAdd) => {
+    const tag = tagToAdd || tagInput.trim();
+    if (tag && !item.tags.includes(tag)) {
+      onChange({ ...item, tags: [...item.tags, tag] });
       setTagInput('');
     }
   };
