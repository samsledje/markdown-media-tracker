--- conflicted
+++ resolved
@@ -1,12 +1,9 @@
 import React, { useState } from 'react';
 import { X } from 'lucide-react';
 import { STATUS_TYPES, STATUS_LABELS } from '../../constants/index.js';
-<<<<<<< HEAD
 import StarRating from '../StarRating.jsx';
 import { useHalfStars } from '../../hooks/useHalfStars.js';
-=======
 import { getStatusColor } from '../../utils/colorUtils.js';
->>>>>>> 1b3e2de0
 
 /**
  * Form component for editing item details
